<<<<<<< HEAD
const { loadConfig } = require('./config');
const logger = require('./utils/logger');
const { createClient } = require('@supabase/supabase-js');
const { createQueue } = require('./services/queue/supabase-queue');

const researchWorker = require('./workers/research-worker');
const { LeadAssistant } = require('./services/aiAssistant');
const { ProactiveAgent } = require('./workers/proactiveAgent');
const { NotificationService } = require('./services/notificationService');
const emailWorker = require('./workers/email-worker');
const analyticsWorker = require('./workers/analytics-worker');

async function main() {
  const config = loadConfig();
  logger.info('LeadGen DUX started with config', config);
  // Connect to Supabase
  const supabaseKey = config.supabaseServiceKey || config.supabaseAnonKey;
  const supabase = createClient(config.supabaseUrl, supabaseKey);

  const assistant = new LeadAssistant();
  await assistant.initialize();
  const notificationService = new NotificationService(supabase);
  new ProactiveAgent(assistant, notificationService);
  // Initialize queues backed by Supabase
  const researchQueue = createQueue('research', supabase);
  const emailQueue = createQueue('email', supabase);
  const analyticsQueue = createQueue('analytics', supabase);

  // Register workers to process jobs
  researchQueue.process(data => researchWorker(data, supabase));
  emailQueue.process(data => emailWorker(data, supabase));
  analyticsQueue.process(data => analyticsWorker(data, supabase));

  logger.info('Queues initialized and workers registered');
}

main().catch(err => {
  logger.error('Fatal error', err);
=======
require('dotenv').config();
const { LeadAssistant } = require('./services/aiAssistant');
const { ConversationManager } = require('./services/conversationManager');
const { NotificationService } = require('./services/notificationService');
const { ProactiveAgent } = require('./workers/proactiveAgent');
const researchWorker = require('./workers/research-worker');
const emailWorker = require('./workers/email-worker');

async function start() {
  console.log('AI Lead Agent starting...');
  const assistant = new LeadAssistant();
  await assistant.initialize();

  // Start queue processors
  assistant.researchQueue.process(researchWorker);
  assistant.emailQueue.process(emailWorker);

  // Initialize conversation manager and notification service
  const conversationManager = new ConversationManager(assistant);
  const notificationService = new NotificationService(assistant.supabase);

  // Launch proactive behaviours (scheduled tasks, notifications)
  new ProactiveAgent(assistant, notificationService);

  console.log('Lead Assistant ready.');
}

start().catch(err => {
  console.error('Failed to start AI Lead Agent', err);
>>>>>>> 2ec23788
  process.exit(1);
});<|MERGE_RESOLUTION|>--- conflicted
+++ resolved
@@ -1,4 +1,4 @@
-<<<<<<< HEAD
+p9skd5-codex/explain-codebase-structure-and-readiness-for-testing
 const { loadConfig } = require('./config');
 const logger = require('./utils/logger');
 const { createClient } = require('@supabase/supabase-js');
@@ -37,7 +37,6 @@
 
 main().catch(err => {
   logger.error('Fatal error', err);
-=======
 require('dotenv').config();
 const { LeadAssistant } = require('./services/aiAssistant');
 const { ConversationManager } = require('./services/conversationManager');
@@ -67,6 +66,6 @@
 
 start().catch(err => {
   console.error('Failed to start AI Lead Agent', err);
->>>>>>> 2ec23788
+   main
   process.exit(1);
 });